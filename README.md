--- conflicted
+++ resolved
@@ -41,14 +41,8 @@
 
 - **Historic change** with chronological evolution - _aka_ git commits (gpg signature support)
 - Document - schemeless
-<<<<<<< HEAD
-- Gzip compress content - when there's need for a very fast compression, gzip is the clear
-  winner, [benchmark](https://tukaani.org/lzma/benchmarks.html)
-- Search - full-text search
-=======
 - Gzip compress content - when there's need for a very fast compression, gzip is the clear winner, [benchmark](https://tukaani.org/lzma/benchmarks.html)
 - Search and Full Text Search _(by lucene)_
->>>>>>> a4f9e8cc
 - Sorting by any field
 - Flexible faceting, highlighting, joins and result grouping
 - Cross-Platform Solution - Linux, \*BSD, macOS and Windows
@@ -64,15 +58,9 @@
 - _ODBC_/**JDBC** - SQL Compliance
 - RESTful and/or GraphQL
 
-## Community links
-
-- [github](https://github.com/chrondb/chrondb)
-- [chrondb channel in clojurians slack](https://github.com/chrondb/chrondb)
-
 ## Problems
 
-- Large volume of writing, possible solution **[git lfs](https://git-lfs.github.com/)**
-  , [jgit implementation](https://github.com/eclipse/jgit/blob/master/org.eclipse.jgit.lfs/src/org/eclipse/jgit/lfs/Lfs.java)
+- Large volume of writing, possible solution **[git lfs](https://git-lfs.github.com/)**, [jgit implementation](https://github.com/eclipse/jgit/blob/master/org.eclipse.jgit.lfs/src/org/eclipse/jgit/lfs/Lfs.java);
 
 ## RUN
 
